import numpy as np
import scipy.signal as sig
import matplotlib.pyplot as plt

from image_handling import display_image_array


def get_correlation_peak(array1, array2, gauss_weight=True):
    """Locates the correlation peak between two arrays (assumed to be square).
    
    Parameters
    ----------
    array1 : ndarray
        First array.
        
    array2 : ndarray
        Second array.

    gauss_weight : bool, optional
        Whether to weight the interrogation windows with a Gaussian before calculating the cross-correlation. Defaults to True.

    Returns
    -------
    list
        Coordinates of correlation peak.
    """

    # Get dimension
    N = array1.shape[1]

    # Subtract averages
    a1 = array1 - np.average(array1.flatten()).item()
    a2 = array2 - np.average(array2.flatten()).item()

    # Apply Gaussian weighting
    if gauss_weight:
        d = 1.0/N
        eta = np.linspace(-0.5+d, 0.5-d, N)
        W = np.exp(-8.0*eta**2)
        W2D = np.einsum('i,j->ij', W, W)
        a1 *= W2D
        a2 *= W2D

    # Cross-correlate
    corr = sig.correlate(a1, a2, method='fft', mode='same')

    # Find maximum (we're not going to check the edges here)
    max_loc = np.argmax(corr)
<<<<<<< HEAD
    i_max = max_loc//(corr.shape[0])
    j_max = max_loc%(corr.shape[1])

    # Check if the maximum as at the edges, in which case we reject the result
    if i_max == 0 or j_max == 0 or i_max == corr.shape[0]-1 or j_max == corr.shape[1]-1:
        return [0.0, 0.0]

    # Otherwise, get correlation peak
=======
    i_max = max_loc//N
    j_max = max_loc%N

    # Check if the maximum is on the edge
    if i_max == 0 or i_max == corr.shape[0]-1 or j_max == 0 or j_max == corr.shape[1]-1:
        return [0.0, 0.0]

    # If not, get a fit to the peak
>>>>>>> b5af1f82
    else:

        # Get array around peak
        peak_array = corr[i_max-1:i_max+2,j_max-1:j_max+2]

        # Move the correlation plane up so the Gaussian fit works
        min_val = np.min(peak_array).item()
        if min_val <= 0.0:
            peak_array -= min_val - 0.1

        # Get subpixel peak location
        peak = center_of_fit_gaussian(peak_array)

        # Reject erroneous peak fits (Shouldn't be further from the original peak than 1 pixel in any direction)
        if peak[0]**2 + peak[1]**2 > 2.0:
            peak = [0.0, 0.0]

        return [-i_max+array1.shape[0]//2+peak[0], -j_max+array1.shape[1]//2+peak[1]]


def center_of_fit_gaussian(corr_peak):
    """Returns the center of a parabola fit to the correlation peak.

    Parameters
    ----------
    corr_peak : ndarray
        3x3 square of pixels bracketing the correlation peak.

    Returns
    -------
    ndarray
        Gives the coordinates of the fit peak. Returns [0,0] if the fit peak is exactly aligned with the original peak.
    """

    # i-direction
    lnR_m = np.log(corr_peak[0,1])
    lnR_0 = np.log(corr_peak[1,1])
    lnR_p = np.log(corr_peak[2,1])
    e_i = 0.5*(lnR_m - lnR_p) / (lnR_m - 2.0*lnR_0 + lnR_p)

    # j-direction
    lnR_m = np.log(corr_peak[1,0])
    lnR_p = np.log(corr_peak[1,2])
    e_j = 0.5*(lnR_m - lnR_p) / (lnR_m - 2.0*lnR_0 + lnR_p)

    return [e_i, e_j]<|MERGE_RESOLUTION|>--- conflicted
+++ resolved
@@ -46,25 +46,14 @@
 
     # Find maximum (we're not going to check the edges here)
     max_loc = np.argmax(corr)
-<<<<<<< HEAD
-    i_max = max_loc//(corr.shape[0])
-    j_max = max_loc%(corr.shape[1])
-
-    # Check if the maximum as at the edges, in which case we reject the result
-    if i_max == 0 or j_max == 0 or i_max == corr.shape[0]-1 or j_max == corr.shape[1]-1:
-        return [0.0, 0.0]
-
-    # Otherwise, get correlation peak
-=======
     i_max = max_loc//N
     j_max = max_loc%N
 
     # Check if the maximum is on the edge
-    if i_max == 0 or i_max == corr.shape[0]-1 or j_max == 0 or j_max == corr.shape[1]-1:
+    if i_max == 0 or i_max == N-1 or j_max == 0 or j_max == N-1:
         return [0.0, 0.0]
 
     # If not, get a fit to the peak
->>>>>>> b5af1f82
     else:
 
         # Get array around peak
