--- conflicted
+++ resolved
@@ -10,7 +10,7 @@
     """A class for PIV analysis on baseballs.
     """
 
-    def __init__(self, filename, dt, x_lims=None, y_lims=None, pixel_threshold=np.inf, remove_baseball=True):
+    def __init__(self, filename, dt, pixel_threshold=np.inf, remove_baseball=True, D_baseball=2.9/12.0):
 
         # Get image arrays
         image1, image2 = get_double_image_from_file(filename)
@@ -19,33 +19,32 @@
 
         # Store other params
         self.dt = dt
-        self.x_lims = x_lims
-        self.y_lims = y_lims
-        if self.x_lims == None:
-            self.x_lims = [0.0, 1.0]
-            self.y_lims = [0.0, self.Ny/self.Nx] # Assume the pixels are square
 
         # Initialize array
         self.data = np.zeros((2, self.Ny, self.Nx))
         self.data[0] = image1
         self.data[1] = image2
 
+        print("Detecting baseball...")
+
+        # Load images
+        cv2.imwrite("temp.png", self.data[0])
+        img1 = cv2.imread("temp.png", flags=0)
+        baseball1 = cv2.HoughCircles(img1, cv2.HOUGH_GRADIENT, 1.3, 100).flatten()
+        cv2.imwrite("temp.png", self.data[1])
+        img2 = cv2.imread("temp.png", flags=0)
+        baseball2 = cv2.HoughCircles(img2, cv2.HOUGH_GRADIENT, 1.3, 100).flatten()
+        os.remove("temp.png")
+        self.R_baseball = 0.5*(baseball1[2] + baseball2[2])
+
+        # Scale image to match baseball diameter and make pixels square
+        self.x_lims = [0.0, self.Nx/(2.0*self.R_baseball)*D_baseball]
+        self.y_lims = [0.0, self.Ny**2/(self.Nx*2.0*self.R_baseball)*D_baseball]
+
         # Remove baseball
-<<<<<<< HEAD
-        cv2.imwrite("temp.png", self.data[0])
-        img = cv2.imread("temp.png", flags=0)
-        circles = cv2.HoughCircles(img, cv2.HOUGH_GRADIENT, 1.3, 100)
-=======
         if remove_baseball:
 
-            # Load images
-            cv2.imwrite("temp.png", self.data[0])
-            img1 = cv2.imread("temp.png", flags=0)
-            baseball1 = cv2.HoughCircles(img1, cv2.HOUGH_GRADIENT, 1.3, 100).flatten()
-            cv2.imwrite("temp.png", self.data[1])
-            img2 = cv2.imread("temp.png", flags=0)
-            baseball2 = cv2.HoughCircles(img2, cv2.HOUGH_GRADIENT, 1.3, 100).flatten()
-            os.remove("temp.png")
+            print("Removing baseballs from images...")
 
             # Get rid of pixels within baseball
             for i in range(self.Ny):
@@ -57,7 +56,6 @@
 
         # Threshold image
         self.data = np.where(self.data > pixel_threshold, 0.0, self.data)
->>>>>>> c742a050
 
 
     def process(self, e_thresh, e0, window_size, vector_spacing, N_passes=1, max_shift_in_pixels=None):
